package cn.edu.buaa.patpat.boot.modules.bucket.controllers;

import cn.edu.buaa.patpat.boot.aspect.ValidateMultipartFile;
import cn.edu.buaa.patpat.boot.common.dto.DataResponse;
import cn.edu.buaa.patpat.boot.exceptions.BadRequestException;
import cn.edu.buaa.patpat.boot.exceptions.InternalServerErrorException;
import cn.edu.buaa.patpat.boot.modules.auth.api.AuthApi;
import cn.edu.buaa.patpat.boot.modules.auth.models.AuthPayload;
import cn.edu.buaa.patpat.boot.modules.bucket.services.BucketService;
import cn.edu.buaa.patpat.boot.modules.bucket.services.PathService;
import io.swagger.v3.oas.annotations.Operation;
import io.swagger.v3.oas.annotations.responses.ApiResponse;
import io.swagger.v3.oas.annotations.responses.ApiResponses;
import io.swagger.v3.oas.annotations.tags.Tag;
import jakarta.servlet.http.HttpServletRequest;
import lombok.RequiredArgsConstructor;
import lombok.extern.slf4j.Slf4j;
import org.springframework.web.bind.annotation.PostMapping;
import org.springframework.web.bind.annotation.RequestMapping;
import org.springframework.web.bind.annotation.RestController;
import org.springframework.web.multipart.MultipartFile;

import java.io.IOException;

@RestController
@RequestMapping("api/bucket")
@RequiredArgsConstructor
@Slf4j
@Tag(name = "Bucket", description = "Bucket service that allows user to upload files to the server")
public class BucketController {
    private final AuthApi authApi;
    private final BucketService bucketService;
    private final PathService pathService;

    @PostMapping("upload/public")
    @Operation(summary = "Upload file to individual-public bucket")
    @ApiResponses(value = {
            @ApiResponse(responseCode = "200", description = "File uploaded successfully, returned data is the URL of the file"),
            @ApiResponse(responseCode = "400", description = "No file uploaded"),
            @ApiResponse(responseCode = "401", description = "Unauthorized"),
            @ApiResponse(responseCode = "500", description = "Failed to save file")
    })
<<<<<<< HEAD
    public DataResponse<String> uploadPublic(
            MultipartFile file,
            HttpServletRequest servletRequest
    ) {
=======
    @ValidateMultipartFile(maxSize = 10)
    public DataResponse<String> uploadPublic(MultipartFile file, HttpServletRequest request) {
>>>>>>> 84865dd9
        if (file == null || file.isEmpty()) {
            throw new BadRequestException("No file uploaded");
        }

        AuthPayload auth = authApi.getAuth(servletRequest);
        String record;
        try {
            record = bucketService.saveToPublic(auth.getBuaaId(), file.getOriginalFilename(), file);
        } catch (IOException e) {
            log.error("Failed to save file", e);
            throw new InternalServerErrorException("Failed to save file");
        }

        return DataResponse.ok(pathService.recordToUrl(record));
    }
}<|MERGE_RESOLUTION|>--- conflicted
+++ resolved
@@ -40,15 +40,8 @@
             @ApiResponse(responseCode = "401", description = "Unauthorized"),
             @ApiResponse(responseCode = "500", description = "Failed to save file")
     })
-<<<<<<< HEAD
-    public DataResponse<String> uploadPublic(
-            MultipartFile file,
-            HttpServletRequest servletRequest
-    ) {
-=======
     @ValidateMultipartFile(maxSize = 10)
     public DataResponse<String> uploadPublic(MultipartFile file, HttpServletRequest request) {
->>>>>>> 84865dd9
         if (file == null || file.isEmpty()) {
             throw new BadRequestException("No file uploaded");
         }
