package cn.edu.buaa.patpat.boot.modules.group.controllers;

import cn.edu.buaa.patpat.boot.common.dto.DataResponse;
import cn.edu.buaa.patpat.boot.common.dto.MessageResponse;
import cn.edu.buaa.patpat.boot.common.requets.BaseController;
import cn.edu.buaa.patpat.boot.exceptions.ForbiddenException;
import cn.edu.buaa.patpat.boot.modules.auth.aspect.ValidatePermission;
import cn.edu.buaa.patpat.boot.modules.auth.models.AuthPayload;
import cn.edu.buaa.patpat.boot.modules.course.aspect.CourseId;
import cn.edu.buaa.patpat.boot.modules.course.aspect.ValidateCourse;
import cn.edu.buaa.patpat.boot.modules.group.aspect.ValidateGroup;
import cn.edu.buaa.patpat.boot.modules.group.aspect.WithGroupConfig;
import cn.edu.buaa.patpat.boot.modules.group.dto.CreateGroupRequest;
import cn.edu.buaa.patpat.boot.modules.group.dto.GroupDto;
import cn.edu.buaa.patpat.boot.modules.group.dto.UpdateGroupRequest;
import cn.edu.buaa.patpat.boot.modules.group.dto.UpdateWeightRequest;
import cn.edu.buaa.patpat.boot.modules.group.models.entities.Group;
import cn.edu.buaa.patpat.boot.modules.group.models.entities.GroupConfig;
import cn.edu.buaa.patpat.boot.modules.group.models.entities.GroupMember;
import cn.edu.buaa.patpat.boot.modules.group.models.views.GroupListView;
import cn.edu.buaa.patpat.boot.modules.group.models.views.GroupView;
import cn.edu.buaa.patpat.boot.modules.group.services.impl.GroupService;
import io.swagger.v3.oas.annotations.Operation;
import io.swagger.v3.oas.annotations.tags.Tag;
import jakarta.validation.Valid;
import lombok.RequiredArgsConstructor;
import lombok.extern.slf4j.Slf4j;
import org.springframework.web.bind.annotation.*;

import java.util.List;

import static cn.edu.buaa.patpat.boot.extensions.messages.Messages.M;

@RestController
@RequestMapping("api/group")
@RequiredArgsConstructor
@Slf4j
@Tag(name = "Group", description = "Group API")
public class GroupController extends BaseController {
    private final GroupService groupService;

    @GetMapping("config")
    @Operation(summary = "Get group configuration", description = "Get group configuration of the current course")
    @ValidateCourse
    @WithGroupConfig
    public DataResponse<GroupConfig> getConfig(
            @CourseId Integer courseId,
            GroupConfig config
    ) {
        return DataResponse.ok(config);
    }

    @PostMapping("create")
    @Operation(summary = "Student create a group", description = "Student create a group when they are not in any group")
    @ValidateCourse
    @ValidatePermission
    @WithGroupConfig(requireEnabled = true)
    @ValidateGroup(requireNotInGroup = true)
    public DataResponse<GroupDto> create(
            @RequestBody @Valid CreateGroupRequest request,
            @CourseId Integer courseId,
            AuthPayload auth
    ) {
        Group group = groupService.create(courseId, auth.getId(), request);
        return DataResponse.ok(
                M("group.create.success"),
                mappers.map(group, GroupDto.class));
    }

    @PutMapping("update")
    @Operation(summary = "Student update their group", description = "Student update their group when they are the owner of the group")
    @ValidateCourse
    @ValidatePermission
    @ValidateGroup(requireInGroup = true, requireOwner = true)
    public DataResponse<GroupDto> update(
            @RequestBody @Valid UpdateGroupRequest request,
            @CourseId Integer courseId,
            AuthPayload auth,
            Group group
    ) {
        Group updated = groupService.update(group, request);
        return DataResponse.ok(
                M("group.update.success"),
                mappers.map(updated, GroupDto.class));
    }

    @DeleteMapping("dismiss")
    @Operation(summary = "Student dismiss their group", description = "Student dismiss a group when they are the owner of the group")
    @ValidateCourse
    @ValidatePermission
    @WithGroupConfig(requireEnabled = true)
    @ValidateGroup(requireInGroup = true, requireOwner = true)
    public MessageResponse dismiss(
            @CourseId Integer courseId,
            AuthPayload auth,
            GroupMember member
    ) {
        groupService.dismiss(member.getGroupId(), courseId);
        return MessageResponse.ok(M("group.delete.success"));
    }

    @GetMapping("")
    @Operation(summary = "Group member get their group", description = "Get the group and all members")
    @ValidateCourse
    @ValidatePermission
    @WithGroupConfig
    @ValidateGroup
    public DataResponse<GroupView> detail(
            @CourseId Integer courseId,
            AuthPayload auth,
            GroupConfig config,
            GroupMember member
    ) {
<<<<<<< HEAD
        GroupView view = groupService.findGroup(member.getGroupId(), config);
=======
        if (member == null) {
            return DataResponse.ok(null);
        }
            
        GroupView view = groupService.getGroup(member.getGroupId(), config);
>>>>>>> 04151e28
        return DataResponse.ok(view);
    }

    @PostMapping("join/{id}")
    @Operation(summary = "Student joins a group", description = "Student joins a group when they are not in any group")
    @ValidateCourse
    @ValidatePermission
    @WithGroupConfig(requireEnabled = true)
    @ValidateGroup(requireNotInGroup = true)
    public DataResponse<GroupView> join(
            @PathVariable int id,
            @CourseId Integer courseId,
            AuthPayload auth,
            GroupConfig config
    ) {
        groupService.join(id, courseId, auth.getId(), config);
        GroupView group = groupService.getGroup(id, config);
        return DataResponse.ok(M("group.join.success"), group);
    }

    @PostMapping("quit")
    @Operation(summary = "Student quit a group", description = "Student quit their group")
    @ValidateCourse
    @ValidatePermission
    @WithGroupConfig(requireEnabled = true)
    @ValidateGroup(requireInGroup = true)
    public MessageResponse quit(
            @CourseId Integer courseId,
            AuthPayload auth,
            Group group,
            GroupMember member
    ) {
        if (member.isOwner()) {
            throw new ForbiddenException(M("group.quit.owner"));
        }
        if (group.isLocked()) {
            throw new ForbiddenException(M("group.locked"));
        }
        groupService.quit(courseId, auth.getId());
        return MessageResponse.ok(M("group.quit.success"));
    }

    @PostMapping("kick/{accountId}")
    @Operation(summary = "Group owner kicks a member", description = "Owner of the group kicks a member")
    @ValidateCourse
    @ValidatePermission
    @WithGroupConfig(requireEnabled = true)
    @ValidateGroup(requireInGroup = true, requireOwner = true)
    public MessageResponse kick(
            @PathVariable int accountId,
            @CourseId Integer courseId,
            AuthPayload auth,
            Group group
    ) {
        if (accountId == auth.getId()) {
            throw new ForbiddenException(M("group.kick.self"));
        }
        if (group.isLocked()) {
            throw new ForbiddenException(M("group.locked"));
        }
        groupService.kick(courseId, group.getId(), accountId);
        return MessageResponse.ok(M("group.kick.success"));
    }

    @GetMapping("query")
    @Operation(summary = "Query groups", description = "Query all groups in the current course")
    @ValidateCourse
    @WithGroupConfig
    public DataResponse<List<GroupListView>> query(
            @CourseId Integer courseId,
            GroupConfig config
    ) {
        List<GroupListView> groups = groupService.querySummarizedGroups(courseId, config);
        return DataResponse.ok(groups);
    }

    @PostMapping("weight/{id}")
    @Operation(summary = "Group owner update member weight", description = "Group owner update member weight")
    @ValidateCourse
    @ValidatePermission
    @WithGroupConfig
    @ValidateGroup(requireInGroup = true, requireOwner = true)
    public DataResponse<Integer> weight(
            @PathVariable int id,
            @RequestBody @Valid UpdateWeightRequest request,
            @CourseId Integer courseId,
            AuthPayload auth,
            GroupConfig config,
            GroupMember member
    ) {
        var weight = request.getWeight();
        if (weight < config.getMinWeight()) {
            weight = config.getMinWeight();
        } else if (weight > config.getMaxWeight()) {
            weight = config.getMaxWeight();
        }
        groupService.updateWeight(courseId, member.getGroupId(), id, weight);
        return DataResponse.ok(weight);
    }
}<|MERGE_RESOLUTION|>--- conflicted
+++ resolved
@@ -111,15 +111,11 @@
             GroupConfig config,
             GroupMember member
     ) {
-<<<<<<< HEAD
-        GroupView view = groupService.findGroup(member.getGroupId(), config);
-=======
         if (member == null) {
             return DataResponse.ok(null);
         }
             
         GroupView view = groupService.getGroup(member.getGroupId(), config);
->>>>>>> 04151e28
         return DataResponse.ok(view);
     }
 
